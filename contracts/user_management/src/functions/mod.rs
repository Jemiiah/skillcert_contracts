--- conflicted
+++ resolved
@@ -1,11 +1,6 @@
-<<<<<<< HEAD
-pub mod save_profile; 
-pub mod get_user_by_id;
-pub mod is_admin;
-=======
 pub mod admin_management;
 pub mod delete_user;
 pub mod get_user_by_id;
+pub mod is_admin;
 pub mod list_all_registered_users;
-pub mod save_profile;
->>>>>>> 75fd1e96
+pub mod save_profile;