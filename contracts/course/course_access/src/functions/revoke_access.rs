--- conflicted
+++ resolved
@@ -1,10 +1,7 @@
 // SPDX-License-Identifier: MIT
 // Copyright (c) 2025 SkillCert
-use crate::functions::config::{TTL_BUMP, TTL_TTL};
-use crate::schema::{CourseUsers, DataKey, UserCourses};
+
 use soroban_sdk::{Address, Env, String};
-<<<<<<< HEAD
-=======
 use crate::schema::{DataKey, UserCourses, CourseUsers};
 use crate::error::{Error, handle_error};
 
@@ -22,32 +19,9 @@
 //         false
 //     }
 // }
->>>>>>> 4979d221
 
-/// Revoke access for a specific user from a course.
-///
-/// This function removes a user's access to a specific course and updates
-/// both the user's course list and the course's user list to maintain
-/// data consistency across all storage structures.
-///
-/// # Arguments
-///
-/// * `env` - The Soroban environment
-/// * `course_id` - The unique identifier of the course to revoke access from
-/// * `user` - The address of the user to revoke access from
-///
-/// # Returns
-///
-/// Returns `true` if access was successfully revoked, `false` if the user
-/// didn't have access to the course in the first place.
+/// Revoke access for a specific user from a course
 pub fn course_access_revoke_access(env: Env, course_id: String, user: Address) -> bool {
-<<<<<<< HEAD
-    // Input validation
-    if course_id.is_empty() {
-        return false;
-    }
-    // Optionally, add more checks for user address validity if needed
-=======
     // Validate input parameters
     if course_id.is_empty() {
         handle_error(&env, Error::EmptyCourseId);
@@ -59,51 +33,32 @@
     }
     
     let key: DataKey = DataKey::CourseAccess(course_id.clone(), user.clone());
->>>>>>> 4979d221
 
-    let key: DataKey = DataKey::CourseAccess(course_id.clone(), user.clone());
-    
     // Check if the CourseAccess entry exists in persistent storage
     if env.storage().persistent().has(&key) {
         // Remove the CourseAccess entry
         env.storage().persistent().remove(&key);
-        
+
         // Update UserCourses
         let user_courses_key = DataKey::UserCourses(user.clone());
-        if let Some(mut user_courses) = env
-            .storage()
-            .persistent()
-            .get::<DataKey, UserCourses>(&user_courses_key)
-        {
+        if let Some(mut user_courses) = env.storage().persistent().get::<DataKey, UserCourses>(&user_courses_key) {
             if let Some(index) = user_courses.courses.iter().position(|c| c == course_id) {
                 user_courses.courses.remove(index as u32);
-                env.storage()
-                    .persistent()
-                    .set(&user_courses_key, &user_courses);
-                env.storage()
-                    .persistent()
-                    .extend_ttl(&user_courses_key, TTL_BUMP, TTL_TTL);
+                env.storage().persistent().set(&user_courses_key, &user_courses);
+                env.storage().persistent().extend_ttl(&user_courses_key, 100, 1000);
             }
         }
-        
+
         // Update CourseUsers
         let course_users_key = DataKey::CourseUsers(course_id.clone());
-        if let Some(mut course_users) = env
-            .storage()
-            .persistent()
-            .get::<DataKey, CourseUsers>(&course_users_key)
-        {
+        if let Some(mut course_users) = env.storage().persistent().get::<DataKey, CourseUsers>(&course_users_key) {
             if let Some(index) = course_users.users.iter().position(|u| u == user) {
                 course_users.users.remove(index as u32);
-                env.storage()
-                    .persistent()
-                    .set(&course_users_key, &course_users);
-                env.storage()
-                    .persistent()
-                    .extend_ttl(&course_users_key, TTL_BUMP, TTL_TTL);
+                env.storage().persistent().set(&course_users_key, &course_users);
+                env.storage().persistent().extend_ttl(&course_users_key, 100, 1000);
             }
         }
-        
+
         true
     } else {
         false
