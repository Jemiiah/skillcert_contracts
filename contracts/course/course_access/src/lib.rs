--- conflicted
+++ resolved
@@ -12,23 +12,15 @@
 #[contractimpl]
 impl CourseAccessContract {
     /// Grant access to a specific user for a given course
-  
     pub fn grant_access(env: Env, course_id: String, user: Address) {
         course_access_grant_access(env, course_id, user)
     }
-
-    /// Check if a user has access to a specific course
-
-    /* pub fn has_access(env: Env, course_id: String, user: Address) -> bool {
-        course_access_has_access(env, course_id, user)
-    } */
 
     /// Revoke access for a specific user from a course
     pub fn revoke_access(env: Env, course_id: String, user: Address) -> bool {
         course_access_revoke_access(env, course_id, user)
     }
 
-<<<<<<< HEAD
     /// Save or update a user's profile on-chain
     pub fn save_profile(
         env: Env,
@@ -40,13 +32,15 @@
     ) {
         let user = env.invoker();
         save_profile(env, name, email, profession, goals, country, user);
-=======
+    }
+
+    /// List all courses a user has access to
     pub fn list_user_courses(env: Env, user: Address) -> UserCourses {
         course_access_list_user_courses(env, user)
     }
 
+    /// List all users who have access to a course
     pub fn list_course_access(env: Env, course_id: String) -> CourseUsers {
         course_access_list_course_access(env, course_id)
->>>>>>> c5aa5299
     }
 }