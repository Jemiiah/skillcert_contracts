--- conflicted
+++ resolved
@@ -5,11 +5,8 @@
 pub mod add_goal;
 pub mod add_module;
 pub mod archive_course;
-<<<<<<< HEAD
 pub mod backup_recovery;
-=======
 pub mod contract_versioning;
->>>>>>> 32220025
 pub mod create_course;
 pub mod create_course_category;
 pub mod create_prerequisite;
