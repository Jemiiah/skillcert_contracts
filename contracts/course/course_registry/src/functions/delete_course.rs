use crate::schema::{Course, CourseModule};
use soroban_sdk::{
<<<<<<< HEAD
    symbol_short, Address, Env, String, Symbol, Vec,
=======
    symbol_short, Address, Env, String, Symbol, Vec,vec
>>>>>>> 2843bd53
};
use super::utils::{concat_strings, u32_to_string, to_lowercase};

const COURSE_KEY: Symbol = symbol_short!("course");
const MODULE_KEY: Symbol = symbol_short!("module");
const TITLE_KEY: Symbol = symbol_short!("title");

pub fn course_registry_delete_course(
    env: &Env,
    creator: Address,
    course_id: String,
) -> Result<(), &'static str> {
    creator.require_auth();

    if course_id.is_empty() {
        return Err("Course ID cannot be empty");
    }

    let course_storage_key = (COURSE_KEY, course_id.clone());

    if !env.storage().persistent().has(&course_storage_key) {
        return Err("Course not found");
    }

    let course: Course = env
        .storage()
        .persistent()
        .get(&course_storage_key)
        .ok_or("Course not found")?;

    if course.creator != creator {
        return Err("Unauthorized");
    }

    delete_course_modules(env, &course_id);

    let lowercase_title = to_lowercase(env, &course.title);

    let title_key = (
        TITLE_KEY,
        lowercase_title
    );
    env.storage().persistent().remove(&title_key);
    env.storage().persistent().remove(&course_storage_key);
    env.events().publish((course_id,), "course_deleted");

    Ok(())
}

fn delete_course_modules(env: &Env, course_id: &String) {
    let mut modules_to_delete: Vec<String> = Vec::new(&env);

    let mut counter = 0u32;
    loop {
        let arr = vec![
            &env, String::from_str(&env, "module_"), 
            course_id.clone(), 
            String::from_str(&env, "_"),
            u32_to_string(&env, counter),
            String::from_str(&env, "_0"),
            ];   

        let module_id = concat_strings(&env, arr);
        let key = (MODULE_KEY, module_id.clone());
        if env.storage().persistent().has(&key) {
            if let Some(module) = env.storage().persistent().get::<_, CourseModule>(&key) {
                if module.course_id == *course_id {
                    modules_to_delete.push_back(module_id);
                }
            }
        } else {
            break;
        }
        counter += 1;
        if counter > 1000 {
            break;
        }
    }

    for id in modules_to_delete.iter() {
        env.storage().persistent().remove(&(MODULE_KEY, id.clone()));
        env.events().publish((id.clone(),), "module_deleted");
    }
}

#[cfg(test)]
mod tests {
    use super::*;
    use crate::schema::Course;
    use crate::{CourseRegistry, CourseRegistryClient};
    use soroban_sdk::{Env, String};
    use soroban_sdk::testutils::Address as _;


    #[test]
    #[should_panic(expected = "Unauthorized")]
    fn test_delete_course_unauthorized() {
        let env = Env::default();
        env.mock_all_auths();

        let contract_id = env.register(CourseRegistry, {});
        let client = CourseRegistryClient::new(&env, &contract_id);

        let creator: Address = Address::generate(&env);
        let impostor: Address = Address::generate(&env);

        let new_course: Course = client.create_course(
            &creator,
            &String::from_str(&env, "title"),
            &String::from_str(&env, "description"),
            &1000_u128,
            &Some(String::from_str(&env, "category")),
            &Some(String::from_str(&env, "language")),
            &Some(String::from_str(&env, "thumbnail_url")),
            &None,
            &None,
        );

        client.delete_course(&impostor, &new_course.id.clone());
    }

    #[test]
    #[should_panic(expected = "Unauthorized")]
    fn test_impostor_cannot_delete_course() {
        let env = Env::default();
        env.mock_all_auths();

        let contract_id = env.register(CourseRegistry, {});
        let client = CourseRegistryClient::new(&env, &contract_id);

        let actual_creator: Address = Address::generate(&env);
        let someone_else: Address = Address::generate(&env);

        // Create a course with actual_creator
        let course: Course = client.create_course(
            &actual_creator,
            &String::from_str(&env, "Protected Course"),
            &String::from_str(&env, "This course should only be deletable by its creator"),
            &500_u128,
            &Some(String::from_str(&env, "security")),
            &Some(String::from_str(&env, "english")),
            &None,
            &None,
            &None,
        );

        let retrieved_course = client.get_course(&course.id);
        assert_eq!(retrieved_course.creator, actual_creator);

        client.delete_course(&someone_else, &course.id);
    }

    #[test]
    fn test_delete_course_success() {
        let env = Env::default();
        env.mock_all_auths();

        let contract_id = env.register(CourseRegistry, {});
        let client = CourseRegistryClient::new(&env, &contract_id);

        let creator: Address = Address::generate(&env);

        let new_course: Course = client.create_course(
            &creator,
            &String::from_str(&env, "title"),
            &String::from_str(&env, "description"),
            &1000_u128,
            &Some(String::from_str(&env, "category")),
            &Some(String::from_str(&env, "language")),
            &Some(String::from_str(&env, "thumbnail_url")),
            &None,
            &None,
        );

        assert_eq!(new_course, client.get_course(&new_course.id.clone()));
        assert_eq!(
            new_course.creator,
            client.get_course(&new_course.id.clone()).creator
        );

        client.delete_course(&creator, &new_course.id.clone());

        let exists: bool = env.as_contract(&contract_id, || {
            env.storage()
                .persistent()
                .has(&(COURSE_KEY, new_course.id.clone()))
        });
        assert!(!exists);
    }

    #[test]
    fn test_delete_course_with_modules() {
        let env = Env::default();
        env.mock_all_auths();

        let contract_id = env.register(CourseRegistry, {});
        let client = CourseRegistryClient::new(&env, &contract_id);

        let creator: Address = Address::generate(&env);

        let new_course: Course = client.create_course(
            &creator,
            &String::from_str(&env, "title"),
            &String::from_str(&env, "description"),
            &1000_u128,
            &Some(String::from_str(&env, "category")),
            &Some(String::from_str(&env, "language")),
            &Some(String::from_str(&env, "thumbnail_url")),
            &None,
            &None,
        );

        let module = client.add_module(&new_course.id, &0, &String::from_str(&env, "Module Title"));

        let module_exists: bool = env.as_contract(&contract_id, || {
            env.storage()
                .persistent()
                .has(&(MODULE_KEY, module.id.clone()))
        });
        assert!(module_exists);

        client.delete_course(&creator, &new_course.id.clone());

        let course_exists: bool = env.as_contract(&contract_id, || {
            env.storage()
                .persistent()
                .has(&(COURSE_KEY, new_course.id.clone()))
        });
        assert!(!course_exists);

        let module_exists: bool = env.as_contract(&contract_id, || {
            env.storage()
                .persistent()
                .has(&(MODULE_KEY, module.id.clone()))
        });
        assert!(!module_exists);
    }

    #[test]
    #[should_panic(expected = "Course not found")]
    fn test_delete_course_not_found() {
        let env = Env::default();
        env.mock_all_auths();

        let contract_id = env.register(CourseRegistry, {});
        let client = CourseRegistryClient::new(&env, &contract_id);

        let creator: Address = Address::generate(&env);
        let fake_id = String::from_str(&env, "not_found");

        client.delete_course(&creator, &fake_id);
    }

    #[test]
    fn test_delete_course_preserves_others() {
        let env = Env::default();
        env.mock_all_auths();

        let contract_id = env.register(CourseRegistry, {});
        let client = CourseRegistryClient::new(&env, &contract_id);

        let creator: Address = Address::generate(&env);

        let course1: Course = client.create_course(
            &creator,
            &String::from_str(&env, "title1"),
            &String::from_str(&env, "description1"),
            &1000_u128,
            &Some(String::from_str(&env, "category1")),
            &Some(String::from_str(&env, "language1")),
            &Some(String::from_str(&env, "thumbnail_url1")),
            &None,
            &None,
        );

        let course2: Course = client.create_course(
            &creator,
            &String::from_str(&env, "title2"),
            &String::from_str(&env, "description2"),
            &1000_u128,
            &Some(String::from_str(&env, "category2")),
            &Some(String::from_str(&env, "language2")),
            &Some(String::from_str(&env, "thumbnail_url2")),
            &None,
            &None,
        );

        client.delete_course(&creator, &course1.id.clone());

        let course1_exists: bool = env.as_contract(&contract_id, || {
            env.storage()
                .persistent()
                .has(&(COURSE_KEY, course1.id.clone()))
        });
        assert!(!course1_exists);

        let course2_exists: bool = env.as_contract(&contract_id, || {
            env.storage()
                .persistent()
                .has(&(COURSE_KEY, course2.id.clone()))
        });
        assert!(course2_exists);
    }
}<|MERGE_RESOLUTION|>--- conflicted
+++ resolved
@@ -1,10 +1,6 @@
 use crate::schema::{Course, CourseModule};
 use soroban_sdk::{
-<<<<<<< HEAD
-    symbol_short, Address, Env, String, Symbol, Vec,
-=======
     symbol_short, Address, Env, String, Symbol, Vec,vec
->>>>>>> 2843bd53
 };
 use super::utils::{concat_strings, u32_to_string, to_lowercase};
 
