--- conflicted
+++ resolved
@@ -132,11 +132,8 @@
     pub fn is_course_creator(env: &Env, course_id: String, user: Address) -> bool {
         functions::is_course_creator::is_course_creator(env, course_id, user)
     }
-<<<<<<< HEAD
-=======
 
     pub fn list_categories(env: Env) -> Vec<crate::schema::Category> {
         functions::list_categories::course_registry_list_categories(&env)
     }
->>>>>>> 75fd1e96
 }