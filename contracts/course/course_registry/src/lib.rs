pub mod functions;
pub mod schema;

#[cfg(test)]
mod test;

use crate::schema::{Course, CourseModule};
use soroban_sdk::{contract, contractimpl, Address, Env, String, Vec};

#[contract]
pub struct CourseRegistry;

#[contractimpl]
impl CourseRegistry {
    pub fn create_course(
        env: Env,
        title: String,
        description: String,
        price: u128,
        category: Option<String>,
        language: Option<String>,
        thumbnail_url: Option<String>,
    ) -> Course {
        functions::create_course::course_registry_create_course(
            env,
            title,
            description,
            price,
            category,
            language,
            thumbnail_url,
        )
    }

    pub fn get_course(env: Env, course_id: String) -> Course {
        functions::get_course::course_registry_get_course(&env, course_id)
    }

    pub fn get_courses_by_instructor(env: Env, instructor: Address) -> Vec<Course> {
        functions::get_courses_by_instructor::course_registry_get_courses_by_instructor(
            &env, instructor,
        )
    }

    pub fn remove_module(env: Env, module_id: String) -> () {
        functions::remove_module::course_registry_remove_module(&env, module_id)
            .unwrap_or_else(|e| panic!("{}", e))
    }

    pub fn add_module(env: Env, course_id: String, position: u32, title: String) -> CourseModule {
        functions::add_module::course_registry_add_module(env, course_id, position, title)
    }

    pub fn delete_course(env: Env, course_id: String) -> () {
        functions::delete_course::course_registry_delete_course(&env, course_id)
            .unwrap_or_else(|e| panic!("{}", e))
    }

    pub fn hello_world(_env: Env) -> String {
        String::from_str(&_env, "Hello from Web3 👋")
    }
<<<<<<< HEAD

    pub fn remove_prerequisite(env: Env, course_id: String, prerequisite_course_id: String) {
    functions::remove_prerequisite::course_registry_remove_prerequisite(env, course_id, prerequisite_course_id)
}

=======
    pub fn add_goal(env: Env, course_id: String, content: String) -> CourseGoal {
    functions::add_goal::course_registry_add_goal(env, course_id, content)
}
>>>>>>> be8c3c3a
}<|MERGE_RESOLUTION|>--- conflicted
+++ resolved
@@ -59,15 +59,12 @@
     pub fn hello_world(_env: Env) -> String {
         String::from_str(&_env, "Hello from Web3 👋")
     }
-<<<<<<< HEAD
 
-    pub fn remove_prerequisite(env: Env, course_id: String, prerequisite_course_id: String) {
-    functions::remove_prerequisite::course_registry_remove_prerequisite(env, course_id, prerequisite_course_id)
-}
-
-=======
     pub fn add_goal(env: Env, course_id: String, content: String) -> CourseGoal {
     functions::add_goal::course_registry_add_goal(env, course_id, content)
 }
->>>>>>> be8c3c3a
+  
+      pub fn remove_prerequisite(env: Env, course_id: String, prerequisite_course_id: String) {
+    functions::remove_prerequisite::course_registry_remove_prerequisite(env, course_id, prerequisite_course_id)
+}
 }