--- conflicted
+++ resolved
@@ -1,15 +1,8 @@
-<<<<<<< HEAD
-use soroban_sdk::{contracttype, Env, String, Address};
 
-#[contracttype]
-#[derive(Clone)]
-=======
-<<<<<<< HEAD
-use soroban_sdk::{contracttype, Address, String};
+use soroban_sdk::{Address, String, contracttype, IntoVal, TryFromVal, Val, Env};
 
 
-
-#[contracttype]
+#[contract  type]
 #[derive(Clone, Debug, PartialEq)]
 pub struct CourseModule {
     pub id: String,
@@ -21,26 +14,13 @@
 
 #[contracttype]
 #[derive(Clone, Debug, PartialEq)]
-pub struct Course {
-    pub id: String,
-    pub title: String,
-    pub owner_id: Address,
-    pub created_at: u64,
-}
-
-
-#[contracttype]
-#[derive(Clone, Debug, PartialEq)]
 pub enum DataKey {
     Module(String), // This would represent the ("module", module_id) key
     Courses, // If courses are stored as a single map
 }
-=======
-use soroban_sdk::{Address, String, contracttype, IntoVal, TryFromVal, Val, Env};
 
 // #[contracttype]
 #[derive(Clone, Debug, Eq, PartialEq)]
->>>>>>> cf6130c6
 pub struct Course {
     pub id: String,
     pub title: String,
@@ -49,17 +29,6 @@
     pub published: bool,
 }
 
-<<<<<<< HEAD
-#[contracttype]
-#[derive(Clone)]
-pub struct CourseModule {
-    pub id: String,
-    pub course_id: String,
-    pub position: i32,
-    pub title: String,
-    pub created_at: u64,
-}
-=======
 impl IntoVal<Env, Val> for Course {
     fn into_val(&self, env: &Env) -> Val {
         (
@@ -99,6 +68,4 @@
 pub  struct CourseId {
     pub id: String,
     pub count: u128,
-}
->>>>>>> origin/main
->>>>>>> cf6130c6
+}