--- conflicted
+++ resolved
@@ -40,15 +40,6 @@
     InvalidCourseDescription = 26,
     InvalidCategoryName = 27,
     EmptyCategory = 28,
-<<<<<<< HEAD
-    InvalidInput = 29,
-    InvalidPrice100 = 30,
-    AlreadyInitialized = 31,
-    // Rate limiting errors
-    CourseRateLimitExceeded = 32,
-    CourseRateLimitNotConfigured = 33,
-    DuplicatePrerequisite = 34,
-=======
     // Removed InvalidInput - replaced with specific validation errors below
     InvalidTitleLength = 29,
     InvalidLanguageLength = 43,
@@ -65,7 +56,9 @@
     InvalidPrice100 = 54,
     AlreadyInitialized = 55,
     DuplicatePrerequisite = 56,
->>>>>>> 32220025
+    // Rate limiting errors
+    CourseRateLimitExceeded = 57,
+    CourseRateLimitNotConfigured = 58,
 }
 
 pub fn handle_error(env: &Env, error: Error) -> ! {
