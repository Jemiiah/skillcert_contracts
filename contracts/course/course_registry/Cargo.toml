--- conflicted
+++ resolved
@@ -2,23 +2,12 @@
 name = "course_registry"
 version = "0.0.0"
 edition = "2021"
-<<<<<<< HEAD
-
-# [dependencies]
-# soroban-sdk = "20.3.0"  # Cambiar según la versión actual usada
-=======
 publish = false
->>>>>>> cf6130c6
 
 [lib]
 crate-type = ["cdylib"]
 doctest = false
 
-[dependencies]
-soroban-sdk = { workspace = true }
-
-[dev-dependencies]
-soroban-sdk = { workspace = true, features = ["testutils"] }
 
 [profile.release]
 opt-level = "z"        # Tamaño reducido
@@ -27,16 +16,8 @@
 panic = "abort"
 strip = "symbols"
 
-<<<<<<< HEAD
-
-
-
-
-
-=======
 [dependencies]
 soroban-sdk = { workspace = true }
 
 [dev-dependencies]
-soroban-sdk = { workspace = true, features = ["testutils"] }
->>>>>>> cf6130c6
+soroban-sdk = { workspace = true, features = ["testutils"] }